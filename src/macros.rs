/// Macro to create several parameters at once.
///
/// # Example
/// ```
/// # #[macro_use] extern crate ics;
/// use ics::components::Property;
/// use ics::properties::DtStart;
///
/// # fn main() {
/// let mut date = DtStart::new("20180906");
/// date.append(parameters!("TZID" => "America/New_York"; "VALUE" => "DATE"));
/// assert_eq!(
///     Property::from(date).to_string(),
///     "DTSTART;TZID=America/New_York;VALUE=DATE:20180906\r\n"
/// );
/// # }
/// ```
#[macro_export]
macro_rules! parameters {
    ($($key:expr => $value:expr);*) => {
        {
            use std::collections::BTreeMap;
            use $crate::components::Parameters;
            let mut parameters: Parameters = BTreeMap::new();
            $(
                parameters.insert($key.into(), $value.into());
            )*
            parameters
        }
    };
}

#[cfg(test)]
mod test {
    use components::Parameters;
    use std::collections::BTreeMap;

    #[test]
    fn parameters() {
        let mut b_map: Parameters = BTreeMap::new();
        b_map.insert("VALUE".into(), "BOOLEAN".into());
        b_map.insert("CUTYPE".into(), "GROUP".into());
        let param = parameters!("VALUE" => "BOOLEAN"; "CUTYPE" => "GROUP");
        assert_eq!(b_map, param);
    }
}

// Creation and conversion from builder types to Property
macro_rules! property {
    ($(#[$outer:meta])* $type:ident, $name:expr) => {
        #[doc=$name]#[doc = " Property"]
        ///
        $(#[$outer])*
        #[derive(Debug, Clone, PartialEq, Eq, Hash, PartialOrd, Ord)]
        pub struct $type<'a> {
            value: Cow<'a, str>,
            parameters: Parameters<'a>
        }

        impl<'a> $type<'a> {
            #[doc = "Creates a new "]
            #[doc=$name]
            #[doc = " Property with the given value."]
            pub fn new<S>(value: S) -> Self
            where
                S: Into<Cow<'a, str>>
            {
                Self {
                    value: value.into(),
                    parameters: BTreeMap::new()
                }
            }

            /// Adds a parameter to the property.
            pub fn add<P>(&mut self, parameter: P)
            where
                P: Into<Parameter<'a>>
            {
                let param = parameter.into();
                self.parameters.insert(param.key, param.value);
            }

            /// Adds several parameters at once to the property. For creating
            /// several parameters at once, consult the documentation of
            /// the `parameters!` macro.
            pub fn append(&mut self, mut parameters: Parameters<'a>) {
                self.parameters.append(&mut parameters);
            }
        }

        impl_from_prop!($type, $name);
    };
}

macro_rules! property_with_constructor {
<<<<<<< HEAD
    ($(#[$outer:meta])* $type:ident, $name:expr, $($(#[$inner:meta])* $constant:ident, $value:expr);*) => {
=======
    (
        $(#[$outer:meta])* $builder:ident, $name:expr,
        $($(#[$inner:meta])* fn $const_ident:ident() { $value:expr });*
    ) => {
>>>>>>> d8ac2ff0
        #[doc=$name]#[doc = " Property"]
        ///
        $(#[$outer])*
        #[derive(Debug, Clone, PartialEq, Eq, Hash, PartialOrd, Ord)]
        pub struct $type<'a> {
            value: Cow<'a, str>,
            parameters: Parameters<'a>
        }

        impl<'a> $type<'a> {
            #[doc = "Creates a new "]
            #[doc=$name]
            #[doc = " Property with the given value."]
            pub fn new<S>(value: S) -> Self
            where
                S: Into<Cow<'a, str>>
            {
                Self {
                    value: value.into(),
                    parameters: BTreeMap::new()
                }
            }

            $(
                $(#[$inner])*
                ///
                #[doc = "Parameter Value: "]#[doc = $value]
                pub fn $constant() -> Self {
                    Self::new($value)
                }
            )*

            /// Adds a parameter to the property.
            pub fn add<P>(&mut self, parameter: P)
            where
                P: Into<Parameter<'a>>
            {
                let param = parameter.into();
                self.parameters.insert(param.key, param.value);
            }

            /// Adds several parameters at once to the property. For creating
            /// several parameters at once, consult the documentation of
            /// the `parameters!` macro.
            pub fn append(&mut self, mut parameters: Parameters<'a>) {
                self.parameters.append(&mut parameters);
            }
        }

        impl_from_prop!($type, $name);
    };
}

// Creation and conversion from builder types to Property with default value
// types as parameter
// This matters right now only for the newer properties from RFC7986.
#[cfg(feature = "rfc7986")]
macro_rules! property_with_parameter {
    ($type:ident, $name:expr, $value:expr) => {
        #[doc=$name]#[doc = " Property\n\n"]
        #[doc = "Newer properties that have a different value type than TEXT have to include the \"VALUE\" parameter. This property already contains \"VALUE:"]
        #[doc=$value]#[doc=", do not add this parameter manually."]
        #[derive(Debug, Clone, PartialEq, Eq, Hash, PartialOrd, Ord)]
        pub struct $type<'a> {
            value: Cow<'a, str>,
            parameters: Parameters<'a>
        }

        impl<'a> $type<'a> {
            #[doc = "Creates a new "]
            #[doc=$name]
            #[doc = " Property with the given value."]
            pub fn new<S>(value: S) -> Self
            where
                S: Into<Cow<'a, str>>
            {
                Self {
                    value: value.into(),
                    parameters: parameters!("VALUE" => $value)
                }
            }

            /// Adds a parameter to the property.
            pub fn add<P>(&mut self, parameter: P)
            where
                P: Into<Parameter<'a>>
            {
                let param = parameter.into();
                self.parameters.insert(param.key, param.value);
            }

            /// Adds several parameters at once to the property. For creating
            /// several parameters at once, consult the documentation of
            /// the `parameters!` macro.
            pub fn append(&mut self, mut parameters: Parameters<'a>) {
                self.parameters.append(&mut parameters);
            }
        }

        impl_from_prop!($type, $name);
    };
}

// Creation and conversion from builder types to Parameter
macro_rules! parameter {
    ($(#[$outer:meta])* $type:ident, $name:expr) => {
        #[doc=$name]#[doc = " Parameter"]
        ///
        $(#[$outer])*
        #[derive(Debug, Clone, PartialEq, Eq, Hash, PartialOrd, Ord)]
        pub struct $type<'a> {
            value: Cow<'a, str>
        }

        impl<'a> $type<'a> {
            #[doc = "Creates a new "]
            #[doc=$name]
            #[doc = " Parameter with the given value."]
            pub fn new<S>(value: S) -> Self
            where
                S: Into<Cow<'a, str>>
            {
                Self {
                    value: value.into()
                }
            }
        }

        impl_from_param!($type, $name);
    };
}

macro_rules! parameter_with_const {
<<<<<<< HEAD
    ($(#[$outer:meta])* $type:ident, $name:expr, $($(#[$inner:meta])* $constant:ident, $value:expr);*) => {
=======
    (
        $(#[$outer:meta])* $builder:ident, $name:expr,
        $($(#[$inner:meta])* const $const_ident:ident = $value:expr);*
    ) => {
>>>>>>> d8ac2ff0
        #[doc=$name]#[doc = " Parameter"]
        ///
        $(#[$outer])*
        #[derive(Debug, Clone, PartialEq, Eq, Hash, PartialOrd, Ord)]
        pub struct $type<'a> {
            value: Cow<'a, str>
        }

        impl<'a> $type<'a> {
            #[doc = "Creates a new "]
            #[doc=$name]
            #[doc = " Parameter with the given value."]
            pub fn new<S>(value: S) -> Self
            where
                S: Into<Cow<'a, str>>
            {
                Self {
                    value: value.into()
                }
            }

            $(
                $(#[$inner])*
                ///
                #[doc = "Parameter Value: "]#[doc = $value]
                pub const $constant: Self = Self {
                    value: Cow::Borrowed($value)
                };
            )*
        }

        impl_from_param!($type, $name);
    };
}

// Implements common traits for Components
macro_rules! impl_component {
    ($component:ident) => {
        impl<'a> fmt::Display for $component<'a> {
            fn fmt(&self, f: &mut fmt::Formatter) -> fmt::Result {
                write!(f, "{}", self.0)
            }
        }
        impl<'a> From<$component<'a>> for Component<'a> {
            fn from(component: $component<'a>) -> Self {
                component.0
            }
        }
    };
}

macro_rules! impl_default_prop {
    ($type:ident, $default:expr) => {
        impl<'a> Default for $type<'a> {
            fn default() -> Self {
                Self {
                    value: $default.into(),
                    parameters: BTreeMap::new()
                }
            }
        }
    };
}

macro_rules! impl_from_prop {
    ($type:ident, $name:expr) => {
        impl<'a> From<$type<'a>> for Property<'a> {
            fn from(builder: $type<'a>) -> Self {
                Property {
                    key: $name.into(),
                    value: builder.value,
                    parameters: builder.parameters
                }
            }
        }
    };
}

macro_rules! impl_from_param {
    ($type:ident, $name:expr) => {
        impl<'a> From<$type<'a>> for Parameter<'a> {
            fn from(builder: $type<'a>) -> Self {
                Parameter {
                    key: $name.into(),
                    value: builder.value
                }
            }
        }
    };
}<|MERGE_RESOLUTION|>--- conflicted
+++ resolved
@@ -93,14 +93,10 @@
 }
 
 macro_rules! property_with_constructor {
-<<<<<<< HEAD
-    ($(#[$outer:meta])* $type:ident, $name:expr, $($(#[$inner:meta])* $constant:ident, $value:expr);*) => {
-=======
     (
-        $(#[$outer:meta])* $builder:ident, $name:expr,
+        $(#[$outer:meta])* $type:ident, $name:expr,
         $($(#[$inner:meta])* fn $const_ident:ident() { $value:expr });*
     ) => {
->>>>>>> d8ac2ff0
         #[doc=$name]#[doc = " Property"]
         ///
         $(#[$outer])*
@@ -128,7 +124,7 @@
                 $(#[$inner])*
                 ///
                 #[doc = "Parameter Value: "]#[doc = $value]
-                pub fn $constant() -> Self {
+                pub fn $const_ident() -> Self {
                     Self::new($value)
                 }
             )*
@@ -234,14 +230,10 @@
 }
 
 macro_rules! parameter_with_const {
-<<<<<<< HEAD
-    ($(#[$outer:meta])* $type:ident, $name:expr, $($(#[$inner:meta])* $constant:ident, $value:expr);*) => {
-=======
     (
-        $(#[$outer:meta])* $builder:ident, $name:expr,
+        $(#[$outer:meta])* $type:ident, $name:expr,
         $($(#[$inner:meta])* const $const_ident:ident = $value:expr);*
     ) => {
->>>>>>> d8ac2ff0
         #[doc=$name]#[doc = " Parameter"]
         ///
         $(#[$outer])*
@@ -267,7 +259,7 @@
                 $(#[$inner])*
                 ///
                 #[doc = "Parameter Value: "]#[doc = $value]
-                pub const $constant: Self = Self {
+                pub const $const_ident: Self = Self {
                     value: Cow::Borrowed($value)
                 };
             )*
